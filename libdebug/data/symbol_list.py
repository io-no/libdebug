--- conflicted
+++ resolved
@@ -1,10 +1,6 @@
 #
 # This file is part of libdebug Python library (https://github.com/libdebug/libdebug).
-<<<<<<< HEAD
-# Copyright (c) 2024 Gabriele Digregorio, Francesco Panebianco. All rights reserved.
-=======
-# Copyright (c) 2024-2025 Gabriele Digregorio. All rights reserved.
->>>>>>> 132aad39
+# Copyright (c) 2024-2025 Gabriele Digregorio, Francesco Panebianco. All rights reserved.
 # Licensed under the MIT license. See LICENSE file in the project root for details.
 #
 
