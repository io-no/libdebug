--- conflicted
+++ resolved
@@ -174,13 +174,6 @@
         self._signal_number = signal
         self._internal_debugger.resume_context.threads_with_signals_to_forward.append(self.thread_id)
 
-<<<<<<< HEAD
-    def backtrace(self: ThreadContext) -> list:
-        """Returns the current backtrace of the thread."""
-        internal_debugger = self._internal_debugger
-        internal_debugger._ensure_process_stopped()
-        stack_unwinder = stack_unwinding_provider(internal_debugger.arch)
-=======
     def backtrace(self: ThreadContext, as_symbols: bool = False) -> list:
         """Returns the current backtrace of the thread.
 
@@ -188,7 +181,7 @@
             as_symbols (bool, optional): Whether to return the backtrace as symbols
         """
         self._internal_debugger._ensure_process_stopped()
-        stack_unwinder = stack_unwinding_provider()
+        stack_unwinder = stack_unwinding_provider(self._internal_debugger.arch)
         backtrace = stack_unwinder.unwind(self)
         if as_symbols:
             maps = self._internal_debugger.debugging_interface.maps()
@@ -199,7 +192,6 @@
         """Prints the current backtrace of the thread."""
         self._internal_debugger._ensure_process_stopped()
         stack_unwinder = stack_unwinding_provider()
->>>>>>> c405d12d
         backtrace = stack_unwinder.unwind(self)
         maps = self._internal_debugger.debugging_interface.maps()
         for return_address in backtrace:
