#
# This file is part of libdebug Python library (https://github.com/libdebug/libdebug).
# Copyright (c) 2023-2024 Gabriele Digregorio, Roberto Alessandro Bertolini. All rights reserved.
# Licensed under the MIT license. See LICENSE file in the project root for details.
#

from __future__ import annotations

import os
import select
import sys
import time
from errno import EAGAIN
from threading import Event
from typing import TYPE_CHECKING

from libdebug.commlink.buffer_data import BufferData
from libdebug.commlink.libterminal import LibTerminal
from libdebug.debugger.internal_debugger_instance_manager import extend_internal_debugger, provide_internal_debugger
from libdebug.liblog import liblog

if TYPE_CHECKING:
    from libdebug.debugger.internal_debugger import InternalDebugger


class PipeManager:
    """Class for managing pipes of the child process."""

    timeout_default: int = 2
    prompt_default: str = "$ "

    def __init__(self: PipeManager, stdin_write: int, stdout_read: int, stderr_read: int) -> None:
        """Initializes the PipeManager class.

        Args:
            stdin_write (int): file descriptor for stdin write.
            stdout_read (int): file descriptor for stdout read.
            stderr_read (int): file descriptor for stderr read.
        """
        self._stdin_write: int = stdin_write
        self._stdout_read: int = stdout_read
        self._stderr_read: int = stderr_read
        self._stderr_is_open: bool = True
        self._stdout_is_open: bool = True
        self._internal_debugger: InternalDebugger = provide_internal_debugger(self)

        self.__stdout_buffer: BufferData = BufferData(b"")
        self.__stderr_buffer: BufferData = BufferData(b"")

        self.__end_interactive_event: Event = Event()

    def _raw_recv(
        self: PipeManager,
        numb: int | None = None,
        timeout: float | None = None,
        stderr: bool = False,
    ) -> int:
        """Receives at most numb bytes from the child process.

        Args:
            numb (int | None, optional): number of bytes to receive. Defaults to None.
            timeout (float, optional): timeout in seconds. Defaults to None.
            stderr (bool, optional): receive from stderr. Defaults to False.

        Returns:
            int: number of bytes received.
        """
        pipe_read: int = self._stderr_read if stderr else self._stdout_read

        if not pipe_read:
            raise RuntimeError("No pipe of the child process")

        data_buffer = self.__stderr_buffer if stderr else self.__stdout_buffer

        received_numb = 0

        if numb is not None and timeout is not None:
            # Checking the numb
            if numb < 0:
                raise ValueError("The number of bytes to receive must be positive")

            # Setting the alarm
            end_time = time.time() + timeout

            while numb > received_numb:
                if (remaining_time := max(0, end_time - time.time())) == 0:
                    # Timeout reached
                    break

                try:
                    ready, _, _ = select.select([pipe_read], [], [], remaining_time)
                    if ready:
                        data = os.read(pipe_read, 4096)
                        received_numb += len(data)
                        data_buffer.append(data)
                    else:
                        # No more data available in the pipe at the moment
                        break
                except OSError as e:
                    if e.errno != EAGAIN:
                        if stderr:
                            self._stderr_is_open = False
                        else:
                            self._stdout_is_open = False
<<<<<<< HEAD

                received_numb += len(data)
                data_buffer.append(data)
=======
>>>>>>> 02ef274e
        elif timeout is not None:
            try:
                ready, _, _ = select.select([pipe_read], [], [], timeout)
                if ready:
                    data = os.read(pipe_read, 4096)
                    received_numb += len(data)
                    data_buffer.append(data)
            except OSError as e:
                if e.errno != EAGAIN:
                    if stderr:
                        self._stderr_is_open = False
                    else:
                        self._stdout_is_open = False
        else:
            try:
                data = os.read(pipe_read, 4096)
                if data:
                    received_numb += len(data)
                    data_buffer.append(data)
            except OSError as e:
                if e.errno != EAGAIN:
                    if stderr:
                        self._stderr_is_open = False
                    else:
                        self._stdout_is_open = False

        if received_numb:
            liblog.pipe(f"{'stderr' if stderr else 'stdout'} {received_numb}B: {data_buffer[:received_numb]!r}")
        return received_numb

    def close(self: PipeManager) -> None:
        """Closes all the pipes of the child process."""
        os.close(self._stdin_write)
        os.close(self._stdout_read)
        os.close(self._stderr_read)

    def _buffered_recv(self: PipeManager, numb: int, timeout: int, stderr: bool) -> bytes:
        """Receives at most numb bytes from the child process stdout or stderr.

        Args:
            numb (int): number of bytes to receive.
            timeout (int): timeout in seconds.
            stderr (bool): receive from stderr.

        Returns:
            bytes: received bytes from the child process stdout or stderr.
        """
        data_buffer = self.__stderr_buffer if stderr else self.__stdout_buffer
        open_flag = self._stderr_is_open if stderr else self._stdout_is_open

        data_buffer_len = len(data_buffer)

        if data_buffer_len >= numb:
            # We have enough data in the buffer
            received = data_buffer[:numb]
            data_buffer.overwrite(data_buffer[numb:])
        elif open_flag:
            # We can receive more data
            remaining = numb - data_buffer_len
            self._raw_recv(numb=remaining, timeout=timeout, stderr=stderr)
            received = data_buffer[:numb]
            data_buffer.overwrite(data_buffer[numb:])
        elif data_buffer_len != 0:
            # The pipe is not available but we have some data in the buffer. We will return just that
            received = data_buffer.get_data()
            data_buffer.clear()
        else:
            # The pipe is not available and no data is buffered
            raise RuntimeError(f"Broken {'stderr' if stderr else 'stdout'} pipe. Is the child process still alive?")
        return received

    def recv(
        self: PipeManager,
        numb: int = 4096,
        timeout: int = timeout_default,
    ) -> bytes:
        """Receives at most numb bytes from the child process stdout.

        Args:
            numb (int, optional): number of bytes to receive. Defaults to 4096.
            timeout (int, optional): timeout in seconds. Defaults to timeout_default.

        Returns:
            bytes: received bytes from the child process stdout.
        """
        return self._buffered_recv(numb=numb, timeout=timeout, stderr=False)

    def recverr(
        self: PipeManager,
        numb: int = 4096,
        timeout: int = timeout_default,
    ) -> bytes:
        """Receives at most numb bytes from the child process stderr.

        Args:
            numb (int, optional): number of bytes to receive. Defaults to 4096.
            timeout (int, optional): timeout in seconds. Defaults to timeout_default.

        Returns:
            bytes: received bytes from the child process stderr.
        """
        return self._buffered_recv(numb=numb, timeout=timeout, stderr=True)

    def _recvonceuntil(
        self: PipeManager,
        delims: bytes,
        drop: bool = False,
        timeout: float = timeout_default,
        stderr: bool = False,
        optional: bool = False,
    ) -> bytes:
        """Receives data from the child process until the delimiters are found.

        Args:
            delims (bytes): delimiters where to stop.
            drop (bool, optional): drop the delimiter. Defaults to False.
            timeout (float, optional): timeout in seconds. Defaults to timeout_default.
            stderr (bool, optional): receive from stderr. Defaults to False.
            optional (bool, optional): whether to ignore the wait for the received input if the command is executed when the process is stopped. Defaults to False.

        Returns:
            bytes: received data from the child process stdout.
        """
        if isinstance(delims, str):
            liblog.warning("The delimiters are a string, converting to bytes")
            delims = delims.encode()

        # Buffer for the received data
        data_buffer = self.__stderr_buffer if stderr else self.__stdout_buffer

        # Setting the alarm
        end_time = time.time() + timeout
        while True:
            open_flag = self._stderr_is_open if stderr else self._stdout_is_open

            if (until := data_buffer.find(delims)) != -1:
                break

            if (remaining_time := max(0, end_time - time.time())) == 0:
                raise TimeoutError("Timeout reached")

            if not open_flag:
                # The delimiters are not in the buffer and the pipe is not available
                raise RuntimeError(f"Broken {'stderr' if stderr else 'stdout'} pipe. Is the child process still alive?")

            received_numb = self._raw_recv(stderr=stderr, timeout=remaining_time)

            if (
                received_numb == 0
                and not self._internal_debugger.running
                and self._internal_debugger.is_debugging
                and (event := self._internal_debugger.resume_context.get_event_type())
            ):
                # We will not receive more data, the child process is not running
                if optional:
                    return b""
                event = self._internal_debugger.resume_context.get_event_type()
                raise RuntimeError(
                    f"Receive until error. The debugged process has stopped due to the following event(s). {event}",
                )
        received_data = data_buffer[:until]
        if not drop:
            # Include the delimiters in the received data
            received_data += data_buffer[until : until + len(delims)]
        remaining_data = data_buffer[until + len(delims) :]
        data_buffer.overwrite(remaining_data)
        return received_data

    def _recvuntil(
        self: PipeManager,
        delims: bytes,
        occurences: int = 1,
        drop: bool = False,
        timeout: float = timeout_default,
        stderr: bool = False,
        optional: bool = False,
    ) -> bytes:
        """Receives data from the child process until the delimiters are found occurences time.

        Args:
            delims (bytes): delimiters where to stop.
            occurences (int, optional): number of delimiters to find. Defaults to 1.
            drop (bool, optional): drop the delimiter. Defaults to False.
            timeout (float, optional): timeout in seconds. Defaults to timeout_default.
            stderr (bool, optional): receive from stderr. Defaults to False.
            optional (bool, optional): whether to ignore the wait for the received input if the command is executed when the process is stopped. Defaults to False.

        Returns:
            bytes: received data from the child process stdout.
        """
        if occurences <= 0:
            raise ValueError("The number of occurences to receive must be positive")

        # Buffer for the received data
        data_buffer = b""

        # Setting the alarm
        end_time = time.time() + timeout

        for _ in range(occurences):
            # Adjust the timeout for select to the remaining time
            remaining_time = None if end_time is None else max(0, end_time - time.time())

            data_buffer += self._recvonceuntil(
                delims=delims,
                drop=drop,
                timeout=remaining_time,
                stderr=stderr,
                optional=optional,
            )

        return data_buffer

    def recvuntil(
        self: PipeManager,
        delims: bytes,
        occurences: int = 1,
        drop: bool = False,
        timeout: int = timeout_default,
        optional: bool = False,
    ) -> bytes:
        """Receives data from the child process stdout until the delimiters are found.

        Args:
            delims (bytes): delimiters where to stop.
            occurences (int, optional): number of delimiters to find. Defaults to 1.
            drop (bool, optional): drop the delimiter. Defaults to False.
            timeout (int, optional): timeout in seconds. Defaults to timeout_default.
            optional (bool, optional): whether to ignore the wait for the received input if the command is executed when the process is stopped. Defaults to False.

        Returns:
            bytes: received data from the child process stdout.
        """
        return self._recvuntil(
            delims=delims,
            occurences=occurences,
            drop=drop,
            timeout=timeout,
            stderr=False,
            optional=optional,
        )

    def recverruntil(
        self: PipeManager,
        delims: bytes,
        occurences: int = 1,
        drop: bool = False,
        timeout: int = timeout_default,
        optional: bool = False,
    ) -> bytes:
        """Receives data from the child process stderr until the delimiters are found.

        Args:
            delims (bytes): delimiters where to stop.
            occurences (int, optional): number of delimiters to find. Defaults to 1.
            drop (bool, optional): drop the delimiter. Defaults to False.
            timeout (int, optional): timeout in seconds. Defaults to timeout_default.
            optional (bool, optional): whether to ignore the wait for the received input if the command is executed when the process is stopped. Defaults to False.

        Returns:
            bytes: received data from the child process stderr.
        """
        return self._recvuntil(
            delims=delims,
            occurences=occurences,
            drop=drop,
            timeout=timeout,
            stderr=True,
            optional=optional,
        )

    def recvline(
        self: PipeManager,
        numlines: int = 1,
        drop: bool = True,
        timeout: int = timeout_default,
        optional: bool = False,
    ) -> bytes:
        """Receives numlines lines from the child process stdout.

        Args:
            numlines (int, optional): number of lines to receive. Defaults to 1.
            drop (bool, optional): drop the line ending. Defaults to True.
            timeout (int, optional): timeout in seconds. Defaults to timeout_default.
            optional (bool, optional): whether to ignore the wait for the received input if the command is executed when the process is stopped. Defaults to False.

        Returns:
            bytes: received lines from the child process stdout.
        """
        return self.recvuntil(delims=b"\n", occurences=numlines, drop=drop, timeout=timeout, optional=optional)

    def recverrline(
        self: PipeManager,
        numlines: int = 1,
        drop: bool = True,
        timeout: int = timeout_default,
        optional: bool = False,
    ) -> bytes:
        """Receives numlines lines from the child process stderr.

        Args:
            numlines (int, optional): number of lines to receive. Defaults to 1.
            drop (bool, optional): drop the line ending. Defaults to True.
            timeout (int, optional): timeout in seconds. Defaults to timeout_default.
            optional (bool, optional): whether to ignore the wait for the received input if the command is executed when the process is stopped. Defaults to False.

        Returns:
            bytes: received lines from the child process stdout.
        """
        return self.recverruntil(delims=b"\n", occurences=numlines, drop=drop, timeout=timeout, optional=optional)

    def send(self: PipeManager, data: bytes) -> int:
        """Sends data to the child process stdin.

        Args:
            data (bytes): data to send.

        Returns:
            int: number of bytes sent.

        Raises:
            RuntimeError: no stdin pipe of the child process.
        """
        if not self._stdin_write:
            raise RuntimeError("No stdin pipe of the child process")

        liblog.pipe(f"Sending {len(data)} bytes to the child process: {data!r}")

        if isinstance(data, str):
            liblog.warning("The input data is a string, converting to bytes")
            data = data.encode()

        try:
            number_bytes = os.write(self._stdin_write, data)
        except OSError as e:
            raise RuntimeError("Broken pipe. Is the child process still running?") from e

        return number_bytes

    def sendline(self: PipeManager, data: bytes) -> int:
        """Sends data to the child process stdin and append a newline.

        Args:
            data (bytes): data to send.

        Returns:
            int: number of bytes sent.
        """
        if isinstance(data, str):
            liblog.warning("The input data is a string, converting to bytes")
            data = data.encode()
        return self.send(data=data + b"\n")

    def sendafter(
        self: PipeManager,
        delims: bytes,
        data: bytes,
        occurences: int = 1,
        drop: bool = False,
        timeout: int = timeout_default,
        optional: bool = False,
    ) -> tuple[bytes, int]:
        """Sends data to the child process stdin after the delimiters are found in the stdout.

        Args:
            delims (bytes): delimiters where to stop.
            data (bytes): data to send.
            occurences (int, optional): number of delimiters to find. Defaults to 1.
            drop (bool, optional): drop the delimiter. Defaults to False.
            timeout (int, optional): timeout in seconds. Defaults to timeout_default.
            optional (bool, optional): whether to ignore the wait for the received input if the command is executed when the process is stopped. Defaults to False.

        Returns:
            bytes: received data from the child process stdout.
            int: number of bytes sent.
        """
        received = self.recvuntil(delims=delims, occurences=occurences, drop=drop, timeout=timeout, optional=optional)
        sent = self.send(data)
        return (received, sent)

    def sendaftererr(
        self: PipeManager,
        delims: bytes,
        data: bytes,
        occurences: int = 1,
        drop: bool = False,
        timeout: int = timeout_default,
        optional: bool = False,
    ) -> tuple[bytes, int]:
        """Sends data to the child process stdin after the delimiters are found in stderr.

        Args:
            delims (bytes): delimiters where to stop.
            data (bytes): data to send.
            occurences (int, optional): number of delimiters to find. Defaults to 1.
            drop (bool, optional): drop the delimiter. Defaults to False.
            timeout (int, optional): timeout in seconds. Defaults to timeout_default.
            optional (bool, optional): whether to ignore the wait for the received input if the command is executed when the process is stopped. Defaults to False.

        Returns:
            bytes: received data from the child process stderr.
            int: number of bytes sent.
        """
        received = self.recverruntil(
            delims=delims,
            occurences=occurences,
            drop=drop,
            timeout=timeout,
            optional=optional,
        )
        sent = self.send(data)
        return (received, sent)

    def sendlineafter(
        self: PipeManager,
        delims: bytes,
        data: bytes,
        occurences: int = 1,
        drop: bool = False,
        timeout: int = timeout_default,
        optional: bool = False,
    ) -> tuple[bytes, int]:
        """Sends line to the child process stdin after the delimiters are found in the stdout.

        Args:
            delims (bytes): delimiters where to stop.
            data (bytes): data to send.
            occurences (int, optional): number of delimiters to find. Defaults to 1.
            drop (bool, optional): drop the delimiter. Defaults to False.
            timeout (int, optional): timeout in seconds. Defaults to timeout_default.
            optional (bool, optional): whether to ignore the wait for the received input if the command is executed when the process is stopped. Defaults to False.

        Returns:
            bytes: received data from the child process stdout.
            int: number of bytes sent.
        """
        received = self.recvuntil(delims=delims, occurences=occurences, drop=drop, timeout=timeout, optional=optional)
        sent = self.sendline(data)
        return (received, sent)

    def sendlineaftererr(
        self: PipeManager,
        delims: bytes,
        data: bytes,
        occurences: int = 1,
        drop: bool = False,
        timeout: int = timeout_default,
        optional: bool = False,
    ) -> tuple[bytes, int]:
        """Sends line to the child process stdin after the delimiters are found in the stderr.

        Args:
            delims (bytes): delimiters where to stop.
            data (bytes): data to send.
            occurences (int, optional): number of delimiters to find. Defaults to 1.
            drop (bool, optional): drop the delimiter. Defaults to False.
            timeout (int, optional): timeout in seconds. Defaults to timeout_default.
            optional (bool, optional): whether to ignore the wait for the received input if the command is executed when the process is stopped. Defaults to False.

        Returns:
            bytes: received data from the child process stderr.
            int: number of bytes sent.
        """
        received = self.recverruntil(
            delims=delims,
            occurences=occurences,
            drop=drop,
            timeout=timeout,
            optional=optional,
        )
        sent = self.sendline(data)
        return (received, sent)

    def _recv_for_interactive(self: PipeManager) -> None:
        """Receives data from the child process."""
        stdout_has_warned = False
        stderr_has_warned = False

        while not (self.__end_interactive_event.is_set() or (stdout_has_warned and stderr_has_warned)):
            # We can afford to treat stdout and stderr sequentially. This approach should also prevent
            # messing up the order of the information printed by the child process.
            # To avoid starvation, we switch between pipes upon receiving a bunch of data from one of them.
            if self._stdout_is_open:
                while True:
                    new_recv = self._raw_recv()
                    payload = self.__stdout_buffer.get_data()

                    if not (new_recv or payload):
                        # No more data available in the stdout pipe at the moment
                        break

                    sys.stdout.write(payload)
                    self.__stdout_buffer.clear()
            elif not stdout_has_warned:
                # The child process has closed the stdout pipe and we have to print the warning message
                liblog.warning("The stdout pipe of the child process is not available anymore")
                stdout_has_warned = True
            if self._stderr_is_open:
                while True:
                    new_recv = self._raw_recv(stderr=True)
                    payload = self.__stderr_buffer.get_data()

                    if not (new_recv or payload):
                        # No more data available in the stderr pipe at the moment
                        break

                    sys.stderr.write(payload)
                    self.__stderr_buffer.clear()
            elif not stderr_has_warned:
                # The child process has closed the stderr pipe
                liblog.warning("The stderr pipe of the child process is not available anymore")
                stderr_has_warned = True

    def interactive(self: PipeManager, prompt: str = prompt_default, auto_quit: bool = False) -> None:
        """Manually interact with the child process.

        Args:
            prompt (str, optional): prompt for the interactive mode. Defaults to "$ " (prompt_default).
            auto_quit (bool, optional): whether to automatically quit the interactive mode when the child process is not running. Defaults to False.
        """
        liblog.info("Calling interactive mode")

        # Set up and run the terminal
        with extend_internal_debugger(self):
            libterminal = LibTerminal(prompt, self.sendline, self.__end_interactive_event, auto_quit)

        # Receive data from the child process's stdout and stderr pipes
        self._recv_for_interactive()

        # Be sure that the interactive mode has ended
        # If the the stderr and stdout pipes are closed, the interactive mode will continue until the user manually
        # stops it
        self.__end_interactive_event.wait()

        # Unset the interactive mode event
        self.__end_interactive_event.clear()

        # Reset the terminal
        libterminal.reset()

        liblog.info("Exiting interactive mode")<|MERGE_RESOLUTION|>--- conflicted
+++ resolved
@@ -102,12 +102,6 @@
                             self._stderr_is_open = False
                         else:
                             self._stdout_is_open = False
-<<<<<<< HEAD
-
-                received_numb += len(data)
-                data_buffer.append(data)
-=======
->>>>>>> 02ef274e
         elif timeout is not None:
             try:
                 ready, _, _ = select.select([pipe_read], [], [], timeout)
